package controller

import (
	"fmt"
	"sync"
	"time"

	"github.com/google/go-cmp/cmp"
	"go.uber.org/zap"
	corev1 "k8s.io/api/core/v1"
	"k8s.io/apimachinery/pkg/api/errors"
	metav1 "k8s.io/apimachinery/pkg/apis/meta/v1"
	utilruntime "k8s.io/apimachinery/pkg/util/runtime"
	"k8s.io/apimachinery/pkg/util/wait"
	"k8s.io/client-go/kubernetes"
	"k8s.io/client-go/kubernetes/scheme"
	typedcorev1 "k8s.io/client-go/kubernetes/typed/core/v1"
	"k8s.io/client-go/tools/cache"
	"k8s.io/client-go/tools/record"
	"k8s.io/client-go/util/workqueue"

	flaggerv1 "github.com/weaveworks/flagger/pkg/apis/flagger/v1alpha3"
	"github.com/weaveworks/flagger/pkg/canary"
	clientset "github.com/weaveworks/flagger/pkg/client/clientset/versioned"
	flaggerscheme "github.com/weaveworks/flagger/pkg/client/clientset/versioned/scheme"
	flaggerinformers "github.com/weaveworks/flagger/pkg/client/informers/externalversions/flagger/v1alpha3"
	flaggerlisters "github.com/weaveworks/flagger/pkg/client/listers/flagger/v1alpha3"
	"github.com/weaveworks/flagger/pkg/metrics"
	"github.com/weaveworks/flagger/pkg/notifier"
	"github.com/weaveworks/flagger/pkg/router"
)

const controllerAgentName = "flagger"

// Controller is managing the canary objects and schedules canary deployments
type Controller struct {
	kubeClient      kubernetes.Interface
	istioClient     clientset.Interface
	flaggerClient   clientset.Interface
	flaggerLister   flaggerlisters.CanaryLister
	flaggerSynced   cache.InformerSynced
	flaggerWindow   time.Duration
	workqueue       workqueue.RateLimitingInterface
	eventRecorder   record.EventRecorder
	logger          *zap.SugaredLogger
	canaries        *sync.Map
	jobs            map[string]CanaryJob
	recorder        metrics.Recorder
	notifier        notifier.Interface
	canaryFactory   *canary.Factory
	routerFactory   *router.Factory
	observerFactory *metrics.Factory
	meshProvider    string
	eventWebhook    string
}

func NewController(
	kubeClient kubernetes.Interface,
	istioClient clientset.Interface,
	flaggerClient clientset.Interface,
	flaggerInformer flaggerinformers.CanaryInformer,
	flaggerWindow time.Duration,
	logger *zap.SugaredLogger,
	notifier notifier.Interface,
	canaryFactory *canary.Factory,
	routerFactory *router.Factory,
	observerFactory *metrics.Factory,
	meshProvider string,
	version string,
	eventWebhook string,
) *Controller {
	logger.Debug("Creating event broadcaster")
	flaggerscheme.AddToScheme(scheme.Scheme)
	eventBroadcaster := record.NewBroadcaster()
	eventBroadcaster.StartLogging(logger.Named("event-broadcaster").Debugf)
	eventBroadcaster.StartRecordingToSink(&typedcorev1.EventSinkImpl{
		Interface: kubeClient.CoreV1().Events(""),
	})
	eventRecorder := eventBroadcaster.NewRecorder(
		scheme.Scheme, corev1.EventSource{Component: controllerAgentName})
	recorder := metrics.NewRecorder(controllerAgentName, true)
	recorder.SetInfo(version, meshProvider)

	ctrl := &Controller{
		kubeClient:      kubeClient,
		istioClient:     istioClient,
		flaggerClient:   flaggerClient,
		flaggerLister:   flaggerInformer.Lister(),
		flaggerSynced:   flaggerInformer.Informer().HasSynced,
		workqueue:       workqueue.NewNamedRateLimitingQueue(workqueue.DefaultControllerRateLimiter(), controllerAgentName),
		eventRecorder:   eventRecorder,
		logger:          logger,
		canaries:        new(sync.Map),
		jobs:            map[string]CanaryJob{},
		flaggerWindow:   flaggerWindow,
		observerFactory: observerFactory,
		recorder:        recorder,
		notifier:        notifier,
		canaryFactory:   canaryFactory,
		routerFactory:   routerFactory,
		meshProvider:    meshProvider,
		eventWebhook:    eventWebhook,
	}

	flaggerInformer.Informer().AddEventHandler(cache.ResourceEventHandlerFuncs{
		AddFunc: ctrl.enqueue,
		UpdateFunc: func(old, new interface{}) {
			oldRoll, ok := checkCustomResourceType(old, logger)
			if !ok {
				return
			}
			newRoll, ok := checkCustomResourceType(new, logger)
			if !ok {
				return
			}

			if diff := cmp.Diff(newRoll.Spec, oldRoll.Spec); diff != "" {
				ctrl.logger.Debugf("Diff detected %s.%s %s", oldRoll.Name, oldRoll.Namespace, diff)
				ctrl.enqueue(new)
			}
		},
		DeleteFunc: func(old interface{}) {
			r, ok := checkCustomResourceType(old, logger)
			if ok {
				ctrl.logger.Infof("Deleting %s.%s from cache", r.Name, r.Namespace)
				ctrl.canaries.Delete(fmt.Sprintf("%s.%s", r.Name, r.Namespace))
			}
		},
	})

	return ctrl
}

// Run starts the K8s workers and the canary scheduler
func (c *Controller) Run(threadiness int, stopCh <-chan struct{}) error {
	defer utilruntime.HandleCrash()
	defer c.workqueue.ShutDown()

	c.logger.Info("Starting operator")

	for i := 0; i < threadiness; i++ {
		go wait.Until(func() {
			for c.processNextWorkItem() {
			}
		}, time.Second, stopCh)
	}

	c.logger.Info("Started operator workers")

	tickChan := time.NewTicker(c.flaggerWindow).C
	for {
		select {
		case <-tickChan:
			c.scheduleCanaries()
		case <-stopCh:
			c.logger.Info("Shutting down operator workers")
			return nil
		}
	}
}

func (c *Controller) processNextWorkItem() bool {
	obj, shutdown := c.workqueue.Get()

	if shutdown {
		return false
	}

	err := func(obj interface{}) error {
		defer c.workqueue.Done(obj)
		var key string
		var ok bool
		if key, ok = obj.(string); !ok {
			c.workqueue.Forget(obj)
			utilruntime.HandleError(fmt.Errorf("expected string in workqueue but got %#v", obj))
			return nil
		}
		// Run the syncHandler, passing it the namespace/name string of the
		// Foo resource to be synced.
		if err := c.syncHandler(key); err != nil {
			return fmt.Errorf("error syncing '%s': %s", key, err.Error())
		}
		// Finally, if no error occurs we Forget this item so it does not
		// get queued again until another change happens.
		c.workqueue.Forget(obj)
		return nil
	}(obj)

	if err != nil {
		utilruntime.HandleError(err)
		return true
	}

	return true
}

func (c *Controller) syncHandler(key string) error {
	namespace, name, err := cache.SplitMetaNamespaceKey(key)
	if err != nil {
		utilruntime.HandleError(fmt.Errorf("invalid resource key: %s", key))
		return nil
	}
	cd, err := c.flaggerLister.Canaries(namespace).Get(name)
	if errors.IsNotFound(err) {
		utilruntime.HandleError(fmt.Errorf("%s in work queue no longer exists", key))
		return nil
	}

	// set status condition for new canaries
	if cd.Status.Conditions == nil {
		if ok, conditions := canary.MakeStatusConditions(cd.Status, flaggerv1.CanaryPhaseInitializing); ok {
			cdCopy := cd.DeepCopy()
			cdCopy.Status.Conditions = conditions
			cdCopy.Status.LastTransitionTime = metav1.Now()
			cdCopy.Status.Phase = flaggerv1.CanaryPhaseInitializing
			_, err := c.flaggerClient.FlaggerV1alpha3().Canaries(cd.Namespace).UpdateStatus(cdCopy)
			if err != nil {
				c.logger.Errorf("%s status condition update error: %v", key, err)
				return fmt.Errorf("%s status condition update error: %v", key, err)
			}
		}
	}

	c.canaries.Store(fmt.Sprintf("%s.%s", cd.Name, cd.Namespace), cd)
	c.logger.Infof("Synced %s", key)

	return nil
}

func (c *Controller) enqueue(obj interface{}) {
	var key string
	var err error
	if key, err = cache.MetaNamespaceKeyFunc(obj); err != nil {
		utilruntime.HandleError(err)
		return
	}
	c.workqueue.AddRateLimited(key)
}

func checkCustomResourceType(obj interface{}, logger *zap.SugaredLogger) (flaggerv1.Canary, bool) {
	var roll *flaggerv1.Canary
	var ok bool
	if roll, ok = obj.(*flaggerv1.Canary); !ok {
		logger.Errorf("Event Watch received an invalid object: %#v", obj)
		return flaggerv1.Canary{}, false
	}
	return *roll, true
}

func (c *Controller) sendEventToWebhook(r *flaggerv1.Canary, eventtype, template string, args []interface{}) {
	if c.eventWebhook != "" {
<<<<<<< HEAD
		c.logger.Info(fmt.Sprintf(template, args...))
		err := CallEventWebhook(r, c.eventWebhook, fmt.Sprintf(template, args...), eventtype)
=======
		err := CallEventWebhook(r, c.eventWebhook, fmt.Sprintf(template, args...), corev1.EventTypeNormal)
>>>>>>> 6da53309
		if err != nil {
			c.logger.With("canary", fmt.Sprintf("%s.%s", r.Name, r.Namespace)).Errorf("error sending event to webhook: %s", err)
		}
	}
}

func (c *Controller) recordEventInfof(r *flaggerv1.Canary, template string, args ...interface{}) {
	c.logger.With("canary", fmt.Sprintf("%s.%s", r.Name, r.Namespace)).Infof(template, args...)
	c.eventRecorder.Event(r, corev1.EventTypeNormal, "Synced", fmt.Sprintf(template, args...))
	c.sendEventToWebhook(r, corev1.EventTypeNormal, template, args)
}

func (c *Controller) recordEventErrorf(r *flaggerv1.Canary, template string, args ...interface{}) {
	c.logger.With("canary", fmt.Sprintf("%s.%s", r.Name, r.Namespace)).Errorf(template, args...)
	c.eventRecorder.Event(r, corev1.EventTypeWarning, "Synced", fmt.Sprintf(template, args...))
	c.sendEventToWebhook(r, corev1.EventTypeWarning, template, args)
}

func (c *Controller) recordEventWarningf(r *flaggerv1.Canary, template string, args ...interface{}) {
	c.logger.With("canary", fmt.Sprintf("%s.%s", r.Name, r.Namespace)).Infof(template, args...)
	c.eventRecorder.Event(r, corev1.EventTypeWarning, "Synced", fmt.Sprintf(template, args...))
	c.sendEventToWebhook(r, corev1.EventTypeWarning, template, args)
}

func (c *Controller) sendNotification(cd *flaggerv1.Canary, message string, metadata bool, warn bool) {
	if c.notifier == nil {
		return
	}

	var fields []notifier.Field

	if metadata {
		fields = append(fields,
			notifier.Field{
				Name:  "Target",
				Value: fmt.Sprintf("%s/%s.%s", cd.Spec.TargetRef.Kind, cd.Spec.TargetRef.Name, cd.Namespace),
			},
			notifier.Field{
				Name:  "Failed checks threshold",
				Value: fmt.Sprintf("%v", cd.Spec.CanaryAnalysis.Threshold),
			},
			notifier.Field{
				Name:  "Progress deadline",
				Value: fmt.Sprintf("%vs", cd.GetProgressDeadlineSeconds()),
			},
		)

		if cd.Spec.CanaryAnalysis.StepWeight > 0 {
			fields = append(fields, notifier.Field{
				Name: "Traffic routing",
				Value: fmt.Sprintf("Weight step: %v max: %v",
					cd.Spec.CanaryAnalysis.StepWeight,
					cd.Spec.CanaryAnalysis.MaxWeight),
			})
		} else if len(cd.Spec.CanaryAnalysis.Match) > 0 {
			fields = append(fields, notifier.Field{
				Name:  "Traffic routing",
				Value: "A/B Testing",
			})
		} else if cd.Spec.CanaryAnalysis.Iterations > 0 {
			fields = append(fields, notifier.Field{
				Name:  "Traffic routing",
				Value: "Blue/Green",
			})
		}
	}
	err := c.notifier.Post(cd.Name, cd.Namespace, message, fields, warn)
	if err != nil {
		c.logger.Error(err)
	}
}

func int32p(i int32) *int32 {
	return &i
}<|MERGE_RESOLUTION|>--- conflicted
+++ resolved
@@ -249,12 +249,7 @@
 
 func (c *Controller) sendEventToWebhook(r *flaggerv1.Canary, eventtype, template string, args []interface{}) {
 	if c.eventWebhook != "" {
-<<<<<<< HEAD
-		c.logger.Info(fmt.Sprintf(template, args...))
 		err := CallEventWebhook(r, c.eventWebhook, fmt.Sprintf(template, args...), eventtype)
-=======
-		err := CallEventWebhook(r, c.eventWebhook, fmt.Sprintf(template, args...), corev1.EventTypeNormal)
->>>>>>> 6da53309
 		if err != nil {
 			c.logger.With("canary", fmt.Sprintf("%s.%s", r.Name, r.Namespace)).Errorf("error sending event to webhook: %s", err)
 		}
